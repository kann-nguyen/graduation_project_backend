--- conflicted
+++ resolved
@@ -20,11 +20,8 @@
   scanSourceCode
 } from "./scanner.controller"
 import axios from "axios";
-<<<<<<< HEAD
+import { validateArtifact } from "../utils/validateArtifact";
 import scanner from "../routes/scanner";
-=======
-import { validateArtifact } from "../utils/validateArtifact";
->>>>>>> ded7be3a
 
 // Lấy thông tin chi tiết của một Phase theo ID
 export async function get(req: Request, res: Response) {
@@ -304,7 +301,6 @@
     return;
   }
 
-<<<<<<< HEAD
   artifactImage.totalScanners = Math.max(scannerIds.length, 1);
   artifactImage.scannersCompleted = 0;
   artifactImage.isScanning = true; // Set scanning flag to true
@@ -312,14 +308,6 @@
 
   try {
     // Fall back to default scanner behavior if no custom scanners were successful
-=======
-  artifactDoc.totalScanners = Math.max(scanners.length, 1);
-  artifactDoc.scannersCompleted = 0;
-  artifactDoc.isScanning = true; // Set scanning flag to true
-  await artifactDoc.save();
-  try {
-
->>>>>>> ded7be3a
     switch (artifact.type) {
       case "docs":
         await scanDocumentInDocker(artifact);
