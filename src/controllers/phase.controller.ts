import { Request, Response } from "express";
import {
  ArtifactModel,
  ChangeHistoryModel,
  PhaseModel,
  PhaseTemplateModel,
  ProjectModel,
  ScannerModel,
  ThreatModel,
  TicketModel,
  UserModel,
} from "../models/models";
import { errorResponse, successResponse } from "../utils/responseFormat";
import {
  fetchVulnsFromNVD,
} from "../utils/vuln";
import { Artifact } from "../models/artifact";
import {
  scanDocumentInDocker,
  scanSourceCode
} from "./scanner.controller"
import axios from "axios";
import { validateArtifact } from "../utils/validateArtifact";
import scanner from "../routes/scanner";

// Lấy thông tin chi tiết của một Phase theo ID
export async function get(req: Request, res: Response) {
  const { id } = req.params; // Lấy ID của Phase từ request params
  try {
    // Tìm Phase theo ID và populate dữ liệu liên quan
    const phase = await PhaseModel.findById(id).populate([
      {
        path: "tasks", // Lấy danh sách tasks liên quan đến Phase
      },
      {
        path: "artifacts", // Lấy danh sách artifacts của Phase
        select: "name type url version threatList vulnerabilityList cpe isScanning state", // Explicitly include state field
        populate: {
          path: "threatList vulnerabilityList", // Populate danh sách threats và vulnerabilities
        },
      },
      {
        path: "scanners", // Lấy danh sách scanners của Phase
      },
    ]);

    // Trả về thông tin Phase nếu tìm thấy
    return res.json(successResponse(phase, "Phase found"));
  } catch (error) {
    // Xử lý lỗi nếu có vấn đề trong quá trình truy vấn
    return res.json(errorResponse(`Internal server error: ${error}`));
  }
}

export async function createFromTemplate(req: Request, res: Response) {
  const { data, projectName } = req.body;
  //const username = req.user?.username;
  const username = "Github_kann-nguyen";
  const { phases } = data;

  console.log(`[INFO] Received request to create from template for project: ${projectName}`);
  console.log(`[INFO] Request initiated by user: ${username}`);

  try {
    let newTemplateId = null;

    // Kiểm tra template có tồn tại hay không
    if (!data._id) {
      console.log(`[INFO] Creating a new phase template with name: ${data.name}`);

      const newTemplate = await PhaseTemplateModel.create({
        ...data,
        createdBy: username,
      });

      newTemplateId = newTemplate._id;

      console.log(`[SUCCESS] Created new template ID: ${newTemplateId}`);

      await ChangeHistoryModel.create({
        objectId: newTemplateId,
        action: "create",
        timestamp: Date.now(),
        description: `Account ${req.user?.username} creates a new phase template id ${newTemplateId}`,
        account: "67f286bd35b165dc0adadac7", //req.user?._id,
      });

      console.log(`[INFO] Logged change history for template ID: ${newTemplateId}`);
    } else {
      console.log(`[INFO] Using existing template ID: ${data._id}`);
    }

    // Tạo danh sách phases mới
    const phasesWithoutIds = phases.map(
      ({
        name,
        description,
        order,
      }: {
        name: string;
        description: string;
        order: number;
      }) => ({
        name,
        description,
        order,
      })
    );

    console.log(`[INFO] Creating ${phasesWithoutIds.length} phases for project: ${projectName}`);

    const phasesCreated = await PhaseModel.insertMany(phasesWithoutIds);

    console.log(`[SUCCESS] Created phases with IDs: ${phasesCreated.map((p) => p._id).join(", ")}`);

    // Cập nhật danh sách phase vào project
    await ProjectModel.findOneAndUpdate(
      { name: projectName },
      { phaseList: phasesCreated.map((phase) => phase._id) }
    );

    console.log(`[SUCCESS] Updated project ${projectName} with new phases`);

    return res.json(successResponse(null, "Phases and template created"));
  } catch (error) {
    console.error(`[ERROR] Internal server error: ${error}`);
    return res.json(errorResponse(`Internal server error: ${error}`));
  }
}


export async function update(req: Request, res: Response) {
  const { id } = req.params;
  const { data } = req.body;
  try {
    const updatedPhase = await PhaseModel.findByIdAndUpdate(id, data, {
      new: true,
    });
    return res.json(successResponse(null, "Phase updated"));
  } catch (error) {
    return res.json(errorResponse(`Internal server error: ${error}`));
  }
}

export async function remove(req: Request, res: Response) {
  const { id } = req.params;
  try {
    const deletedPhase = await PhaseModel.findByIdAndDelete(id);
    return res.json(successResponse(null, "Phase deleted"));
  } catch (error) {
    return res.json(errorResponse(`Internal server error: ${error}`));
  }
}

export async function addTaskToPhase(req: Request, res: Response) {
  const { id, taskId } = req.params;
  try {
    const updatedPhase = await PhaseModel.findByIdAndUpdate(
      id,
      { $addToSet: { tasks: taskId } },

      { new: true }
    );
    return res.json(successResponse(null, "Task added to phase"));
  } catch (error) {
    return res.json(errorResponse(`Internal server error: ${error}`));
  }
}

export async function removeTaskFromPhase(req: Request, res: Response) {
  const { id, taskId } = req.params;
  try {
    const updatedPhase = await PhaseModel.findByIdAndUpdate(
      id,
      { $pull: { tasks: taskId } },

      { new: true }
    );
    return res.json(successResponse(null, "Task removed from phase"));
  } catch (error) {
    return res.json(errorResponse(`Internal server error: ${error}`));
  }
}

export async function getTemplates(req: Request, res: Response) {
  const username = req.user?.username;
  try {
    const templates = await PhaseTemplateModel.find().or([
      { isPrivate: false },
      { createdBy: username },
    ]);
    return res.json(successResponse(templates, "Phase templates found"));
  } catch (error) {
    return res.json(errorResponse(`Internal server error: ${error}`));
  }
}

export async function addArtifactToPhase(req: Request, res: Response) {
  const { id } = req.params;
  const { data } = req.body;
  const { cpe, threatList } = data;
  
  // Get account ID from authenticated user
  const accountId = req.user?._id;
  console.log("AccountId: " + accountId);

  let user = null;
  try {
    // Find user with this account ID
    if (accountId) {
      user = await UserModel.findOne({ account: accountId });
      console.log("Looking for user with account ID:", accountId);
    }
    
    if (!user) {
      return res.json(errorResponse("User not found"));
    }
    
    data.projectId = user.projectIn[0]?.toString() || "";
      // Check if projectId exists
    if (!data.projectId) {
      console.log("No project associated with user");
      return res.json(errorResponse("No project associated with user"));
    }
    
    // Validate artifact before proceeding
    const validationResult = await validateArtifact(data);
    
    // Set the state based on validation result
    data.state = validationResult.valid ? "valid" : "invalid";
  

    // Fetch vulnerabilities and threats before creating artifact
    if (cpe) { 
      try {
        const vulns = await fetchVulnsFromNVD(cpe);
        data.vulnerabilityList = vulns;
      } catch (error) {
        data.vulnerabilityList = [];
        console.error("[ERROR] Failed to fetch vulnerabilities", error);
      }
    }

    if (threatList) {
      try {
        const threats = await ThreatModel.find({ name: { $in: threatList } });
        data.threatList = threats;
      } catch (error) {
        data.threatList = [];
      }
    }    try {
      const artifact = await ArtifactModel.create(data);

      // ✅ Thêm artifact vào phase ngay lập tức
      await PhaseModel.findByIdAndUpdate(
        id,
        { $addToSet: { artifacts: artifact._id } },
        { new: true }
      );      // ✅ Trả về response ngay, để user thấy artifact trong phase
  

      // ✅ Bắt đầu scan ở background only if artifact is valid
      if (artifact.state === "valid") {
        res.json(successResponse(null, "Artifact added to phase and scanning started in background"));
        setImmediate(async () => {
          try {
            await scanArtifact(artifact, id);
          } catch (error) {
            console.error("[ERROR] Scanning failed:", error);
          }
        });
      } else {
        res.json(successResponse(null, `Artifact added to phase but is not valid${validationResult.error}`));
      }

    } catch (error) {
      console.error("[ERROR] Internal server error", error);
      return res.json(errorResponse(`Internal server error: ${error}`));
    }
  } catch (error) {
    console.error("[ERROR] User lookup failed", error);
    return res.json(errorResponse(`Internal server error: ${error}`));
  }
}


export async function scanArtifact(artifact: Artifact, phaseId: string) {
  console.log("[INFO] Scanning artifact", artifact.name);

  // First, get the phase to retrieve all scanner IDs
  const phase = await PhaseModel.findById(phaseId);
  if (!phase) {
    console.error("[ERROR] Phase not found for artifact", artifact.name);
    return;
  }
  
  // Get scanner IDs from the phase
  const scannerIds = phase.scanners || [];
  console.log(`[INFO] Found ${scannerIds.length} scanner references in phase`);

  const artifactImage = await ArtifactModel.findById(artifact._id);
  if (!artifactImage) {
    console.error("[ERROR] Artifact not found in the database");
    return;
  }
  
  // Skip scanning if the artifact is invalid
  if (artifactImage.state === "invalid") {
    console.log(`[INFO] Skipping scanning for invalid artifact: ${artifact.name}`);
    return;
  }

  artifactImage.totalScanners = Math.max(scannerIds.length, 1);
  artifactImage.scannersCompleted = 0;
  artifactImage.isScanning = true; // Set scanning flag to true
  await artifactImage.save();

  try {
    // Fall back to default scanner behavior if no custom scanners were successful
    switch (artifact.type) {
      case "docs":
        await scanDocumentInDocker(artifact);
        break;
      case "source code":
        await scanSourceCode(artifact);
        break;
<<<<<<< HEAD
      case "image":
        // If we have scanners in the phase, try to use them first
        if (scannerIds.length > 0) {
          console.log(`[INFO] Found ${scannerIds.length} scanner IDs for phase. Will attempt to use them for image scanning.`);
          
          // Create a custom HTTPS agent that ignores SSL certificate errors for development
          const https = require('https');
          const httpsAgent = new https.Agent({
            rejectUnauthorized: false
          });
          
=======
      case "image":        // If we have scanners in the phase, try to use them first
        if (scannerIds.length > 0) {
          console.log(`[INFO] Found ${scannerIds.length} scanner IDs for phase. Will attempt to use them for image scanning.`);
          
>>>>>>> 2ab2cdf4
          // Fetch and use each scanner by ID
          for (const scannerId of scannerIds) {
            // Get the full scanner document by ID
            const scanner = await ScannerModel.findById(scannerId);
            
            if (!scanner) {
              console.log(`[WARNING] Scanner with ID ${scannerId} not found in database`);
              continue;
            }
            
            // Now we have the full scanner document with all properties
            if (scanner.endpoint) {
              try {
                console.log(`[INFO] Calling scanner ${scanner.name} at endpoint ${scanner.endpoint}`);
<<<<<<< HEAD
                // Make the API call to the scanner with a timeout
                await axios.post(`${scanner.endpoint}`,{
                  params: {
                    name: `${artifact.name}:${artifact.version}`,
                  },
                  httpsAgent
                });
                console.log(`Image scanning triggered for artifact: ${artifact.name}`);
=======
                
                // Determine if we need HTTPS agent based on endpoint URL
                const isHttps = scanner.endpoint.startsWith('https://');
                let requestConfig: any = {
                  timeout: 300000, // 30 second timeout
                };
                
                if (isHttps) {
                  // Create HTTPS agent only for HTTPS endpoints
                  const https = require('https');
                  requestConfig.httpsAgent = new https.Agent({
                    rejectUnauthorized: false // Ignore SSL certificate verification for development
                  });
                }
                
                // Make the API call to the scanner - use GET with params for compatibility
                axios.get(`${scanner.endpoint}`, {
                  params: {
                    name: `${artifact.name}:${artifact.version}`,
                  },
                  ...requestConfig
                });
>>>>>>> 2ab2cdf4
              } catch (error) {
                if (error instanceof Error) {
                  console.error(`[ERROR] Failed to call scanner ${scanner.name}:`, error.message);
                } else {
                  console.error(`[ERROR] Failed to call scanner ${scanner.name}:`, error);
                }
              }
            } else {
              console.log(`[WARNING] Scanner ${scanner.name} has no endpoint defined`);
            }
          }
        } else {
          let url = `${process.env.IMAGE_SCANNING_URL}/scan`;
        
          // Create a custom HTTPS agent that ignores SSL certificate errors
          // This is useful for development/testing with ngrok
          const https = require('https');
          const httpsAgent = new https.Agent({
            rejectUnauthorized: false // Ignore SSL certificate verification
          });
          
          await axios.get(url, {
            params: {
              name: `${artifact.name}:${artifact.version}`,
            },
            httpsAgent // Use the custom agent to bypass SSL verification
          });
          console.log(`Image scanning triggered for artifact: ${artifact.name}`);
        }
        break;
      default:
        console.log("[INFO] Unknown artifact type, assigning default state");
        break;
    }
  } catch (error) {
    // In case of error, reset scanning state
    artifactImage.isScanning = false;
    await artifactImage.save();
    console.error("[ERROR] Scanning failed:", error);
  } finally {
    // Set scanning flag to false when all scanning is done
    artifactImage.isScanning = false;
    await artifactImage.save();
    console.log(`[INFO] Scanning completed for artifact: ${artifact.name}`);
  }
}

export async function removeArtifactFromPhase(req: Request, res: Response) {
  const { id, artifactId } = req.params;
  try {
    await PhaseModel.findByIdAndUpdate(id, {
      $pull: { artifacts: artifactId },
    });
    await ArtifactModel.findByIdAndDelete(artifactId);
    return res.json(successResponse(null, "Artifact removed from phase"));
  } catch (error) {
    return res.json(errorResponse(`Internal server error: ${error}`));
  }
}

export async function getOneTemplate(req: Request, res: Response) {
  const { id } = req.params;
  try {
    const template = await PhaseTemplateModel.findById(id);
    return res.json(successResponse(template, "Phase template found"));
  } catch (error) {
    return res.json(errorResponse(`Internal server error: ${error}`));
  }
}

export async function updateTemplate(req: Request, res: Response) {
  const { id } = req.params;
  const { data } = req.body;
  try {
    await PhaseTemplateModel.findByIdAndUpdate(id, data);
    await ChangeHistoryModel.create({
      objectId: id,
      action: "update",
      timestamp: Date.now(),
      description: `Account ${req.user?.username} updates phase template id ${id}`,
      account: req.user?._id,
    });
    return res.json(successResponse(null, "Phase template updated"));
  } catch (error) {
    return res.json(errorResponse(`Internal server error: ${error}`));
  }
}

export async function deleteTemplate(req: Request, res: Response) {
  const { id } = req.params;
  try {
    await PhaseTemplateModel.findByIdAndDelete(id);
    await ChangeHistoryModel.create({
      objectId: id,
      action: "delete",
      timestamp: Date.now(),
      description: `Account ${req.user?.username} deletes phase template id ${id}`,
      account: req.user?._id,
    });
    return res.json(successResponse(null, "Phase template deleted"));
  } catch (error) {
    return res.json(errorResponse(`Internal server error: ${error}`));
  }
}

export async function createPhaseTemplate(req: Request, res: Response) {
  const { data } = req.body;
  try {
    const newTemplate = await PhaseTemplateModel.create({
      ...data,
      createdBy: req.user?.username,
    });
    await ChangeHistoryModel.create({
      objectId: newTemplate._id,
      action: "create",
      timestamp: Date.now(),
      description: `Account ${req.user?.username} creates a new phase template id ${newTemplate._id}`,
      account: req.user?._id,
    });
    return res.json(successResponse(null, "Phase template created"));
  } catch (error) {
    return res.json(errorResponse(`Internal server error: ${error}`));
  }
}

export async function addScannerToPhase(req: Request, res: Response) {
  const { phaseId, scannerId } = req.body;

  try {
    // Check if the phase exists
    const phase = await PhaseModel.findById(phaseId);
    if (!phase) {
      return res.json(errorResponse("Phase not found"));
    }

    // Check if the scanner exists
    const scanner = await ScannerModel.findById(scannerId);
    if (!scanner) {
      return res.json(errorResponse("Scanner not found"));
    }

    // Check if scanner already exists in the phase
    if (phase.scanners?.includes(scanner._id)) {
      return res.json(errorResponse("Scanner already added to this phase"));
    }

    // Add scanner to phase
    phase.scanners?.push(scanner._id);
    await phase.save();

    return res.json(successResponse(phase, "Scanner added to phase successfully"));
  } catch (error) {
    return res.json(errorResponse(`Internal server error: ${error}`));
  }
}

export async function removeScannerFromPhase(req: Request, res: Response) {
  const { phaseId, scannerId } = req.body;

  try {
    // Check if the phase exists
    const phase = await PhaseModel.findById(phaseId);
    if (!phase) {
      return res.json(errorResponse("Phase not found"));
    }

    // Check if the scanner exists
    const scanner = await ScannerModel.findById(scannerId);
    if (!scanner) {
      return res.json(errorResponse("Scanner not found"));
    }

    // Check if scanner exists in the phase
    if (!phase.scanners?.includes(scanner._id)) {
      return res.json(errorResponse("Scanner not found in this phase"));
    }

    // Remove scanner from phase
    await PhaseModel.findByIdAndUpdate(phaseId, {
      $pull: { scanners: scannerId },
    });

    return res.json(successResponse(null, "Scanner removed from phase successfully"));
  } catch (error) {
    return res.json(errorResponse(`Internal server error: ${error}`));
  }
}<|MERGE_RESOLUTION|>--- conflicted
+++ resolved
@@ -324,24 +324,10 @@
       case "source code":
         await scanSourceCode(artifact);
         break;
-<<<<<<< HEAD
-      case "image":
-        // If we have scanners in the phase, try to use them first
-        if (scannerIds.length > 0) {
-          console.log(`[INFO] Found ${scannerIds.length} scanner IDs for phase. Will attempt to use them for image scanning.`);
-          
-          // Create a custom HTTPS agent that ignores SSL certificate errors for development
-          const https = require('https');
-          const httpsAgent = new https.Agent({
-            rejectUnauthorized: false
-          });
-          
-=======
       case "image":        // If we have scanners in the phase, try to use them first
         if (scannerIds.length > 0) {
           console.log(`[INFO] Found ${scannerIds.length} scanner IDs for phase. Will attempt to use them for image scanning.`);
           
->>>>>>> 2ab2cdf4
           // Fetch and use each scanner by ID
           for (const scannerId of scannerIds) {
             // Get the full scanner document by ID
@@ -356,16 +342,6 @@
             if (scanner.endpoint) {
               try {
                 console.log(`[INFO] Calling scanner ${scanner.name} at endpoint ${scanner.endpoint}`);
-<<<<<<< HEAD
-                // Make the API call to the scanner with a timeout
-                await axios.post(`${scanner.endpoint}`,{
-                  params: {
-                    name: `${artifact.name}:${artifact.version}`,
-                  },
-                  httpsAgent
-                });
-                console.log(`Image scanning triggered for artifact: ${artifact.name}`);
-=======
                 
                 // Determine if we need HTTPS agent based on endpoint URL
                 const isHttps = scanner.endpoint.startsWith('https://');
@@ -388,7 +364,6 @@
                   },
                   ...requestConfig
                 });
->>>>>>> 2ab2cdf4
               } catch (error) {
                 if (error instanceof Error) {
                   console.error(`[ERROR] Failed to call scanner ${scanner.name}:`, error.message);
